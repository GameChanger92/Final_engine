name: CI

on:
  push:
    branches: ["*"]          # 모든 브랜치에서 푸시 시 동작
  pull_request:
    branches: ["*"]          # 모든 브랜치 PR에서 동작

jobs:
  test:
    runs-on: ubuntu-latest
    strategy:
      matrix:
        job_type: [unit, bench]
<<<<<<< HEAD
    
    env:                     # 👈 매트릭스별 환경변수 설정
      UNIT_TEST_MODE: ${{ matrix.job_type == 'unit' && '1' || '0' }}
      FAST_MODE: ${{ matrix.job_type == 'bench' && '1' || '0' }}
=======
>>>>>>> 6d97dd7b

    steps:
      # 1) 소스 체크아웃
      - uses: actions/checkout@v4

      # 2) 파이썬 설치
      - uses: actions/setup-python@v5
        with:
          python-version: "3.11"

      # 3) 의존성 + 포매터/린터 설치
      - name: Install dependencies
        run: |
          pip install -r requirements.txt
          pip install black ruff pytest

<<<<<<< HEAD
      # 4) 품질 검사 (unit 테스트에서만 실행)
=======
      # 4) 품질 검사 (Ruff → Black) - 단위 테스트에서만 실행
>>>>>>> 6d97dd7b
      - name: Ruff Lint
        if: matrix.job_type == 'unit'
        run: ruff check .

      - name: Black Check
        if: matrix.job_type == 'unit'
        run: black --check .

<<<<<<< HEAD
      # 5) 단위 테스트 (unit에서는 UNIT_TEST_MODE=1, FAST_MODE=0)
      - name: Run pytest (Unit Tests)
        if: matrix.job_type == 'unit'
        run: pytest -q

      # 6) 벤치마크/통합 테스트 (bench에서는 UNIT_TEST_MODE=0, FAST_MODE=1)
      - name: Test pipeline script (Benchmark)
        if: matrix.job_type == 'bench'
=======
      # 5) 테스트 실행
      - name: Run pytest
        env:
          UNIT_TEST_MODE: ${{ matrix.job_type == 'unit' && '1' || '0' }}
          FAST_MODE: ${{ matrix.job_type == 'bench' && '1' || '0' }}
        run: pytest -q

      # 6) 스모크 파이프라인 - 벤치마크에서만 실행
      - name: Test pipeline script
        if: matrix.job_type == 'bench'
        env:
          UNIT_TEST_MODE: "1"
          FAST_MODE: "1"
          # ↓ 실제 API 키를 넣고 싶으면, 두 줄 주석 해제
          # GOOGLE_API_KEY: ${{ secrets.GOOGLE_API_KEY }}
          # OPENAI_API_KEY:  ${{ secrets.OPENAI_API_KEY }}
>>>>>>> 6d97dd7b
        run: python scripts/run_pipeline.py --project-id default --episodes 2<|MERGE_RESOLUTION|>--- conflicted
+++ resolved
@@ -12,13 +12,6 @@
     strategy:
       matrix:
         job_type: [unit, bench]
-<<<<<<< HEAD
-    
-    env:                     # 👈 매트릭스별 환경변수 설정
-      UNIT_TEST_MODE: ${{ matrix.job_type == 'unit' && '1' || '0' }}
-      FAST_MODE: ${{ matrix.job_type == 'bench' && '1' || '0' }}
-=======
->>>>>>> 6d97dd7b
 
     steps:
       # 1) 소스 체크아웃
@@ -35,11 +28,7 @@
           pip install -r requirements.txt
           pip install black ruff pytest
 
-<<<<<<< HEAD
-      # 4) 품질 검사 (unit 테스트에서만 실행)
-=======
       # 4) 품질 검사 (Ruff → Black) - 단위 테스트에서만 실행
->>>>>>> 6d97dd7b
       - name: Ruff Lint
         if: matrix.job_type == 'unit'
         run: ruff check .
@@ -48,16 +37,6 @@
         if: matrix.job_type == 'unit'
         run: black --check .
 
-<<<<<<< HEAD
-      # 5) 단위 테스트 (unit에서는 UNIT_TEST_MODE=1, FAST_MODE=0)
-      - name: Run pytest (Unit Tests)
-        if: matrix.job_type == 'unit'
-        run: pytest -q
-
-      # 6) 벤치마크/통합 테스트 (bench에서는 UNIT_TEST_MODE=0, FAST_MODE=1)
-      - name: Test pipeline script (Benchmark)
-        if: matrix.job_type == 'bench'
-=======
       # 5) 테스트 실행
       - name: Run pytest
         env:
@@ -74,5 +53,4 @@
           # ↓ 실제 API 키를 넣고 싶으면, 두 줄 주석 해제
           # GOOGLE_API_KEY: ${{ secrets.GOOGLE_API_KEY }}
           # OPENAI_API_KEY:  ${{ secrets.OPENAI_API_KEY }}
->>>>>>> 6d97dd7b
         run: python scripts/run_pipeline.py --project-id default --episodes 2